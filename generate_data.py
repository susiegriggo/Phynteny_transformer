from src import format_data
import click
import pickle
import pandas as pd
import os
from Bio import SeqIO


@click.command()
@click.option(
    "-i",
    "--input_data",
    help="Text file containing genbank files to build model",
    required=True,
    type=click.Path(exists=True),
)
@click.option(
    "-d",
    "--dereplicate",
    is_flag=True,
    help="Specify whether to dedeuplicate phages whether there is duplicated gene orders",
    required=False,
)
@click.option(
    "--include_genomes", 
    help="Specify a text file of genes to only include from the input data",
    required=False,
)
@click.option(
    "--model",
    type=str,
    help="Specify path to model if not the default",
    required=False,
)
@click.option(
    "-m",
    "--maximum_genes",
    type=int,
    help="Specify the maximum number of genes in each genome. Default 120.",
    default=10000,
)
@click.option(
    "-g",
    "--gene_categories",
    type=int,
    help="Specify the minimum number of categories in each genome",
    default=0,
)
@click.option(
    "--prefix",
    "-p",
    default="data",
    type=str,
    help="Prefix for the output files",
)
@click.option(
    "--out",
    "-o",
    default="out",
    type=str,
    help="Directory for the output files",
)
@click.option(
    "--exclude_embedding", is_flag=True, default=False, help="Exclude esm embeddings"
)
@click.option(
    "--extra_features",
    is_flag=True,
    default=False,
    help="Whether to include extra features alongside the embedding including the strand information, orientation and gene length",
)
@click.option(
    "--data_only", 
    is_flag=True,
    default=False,
    help="Only generate the data and not the embeddings. Does not output X a y files"
)
@click.option(
    "--tokens_per_batch",
    type=int,
    default=4096,
    help="Specify the number of tokens per batch for extracting embeddings",
)
def main(
    input_data,
    include_genomes,
    dereplicate,
    gene_categories,
    maximum_genes,
    prefix,
    out,
    model,
    exclude_embedding,
    extra_features,
    data_only,
    tokens_per_batch,
):
    # read in information for the phrog annotations
    # read in annotation file
    phrogs = pd.read_csv(
<<<<<<< HEAD
        "/scratch/pawsey1018/grig0076/GitHubs/Phynteny/phynteny_utils/phrog_annotation_info/phrog_annot_v4.tsv",
=======
        "~/GitHubs/Phynteny/phynteny_utils/phrog_annotation_info/phrog_annot_v4.tsv",
>>>>>>> 67b645a4
        sep="\t",
    )
    category_dict = dict(zip(phrogs["phrog"], phrogs["category"]))

    # read in integer encoding of the categories - #TODO try to automate this weird step
    phrog_integer = pickle.load(
        open(
            "/home/grig0076/GitHubs/Phynteny/phynteny_utils/phrog_annotation_info/integer_category.pkl",
            "rb",
        )
    )
    phrog_integer = dict(
        zip(
            [i - 1 for i in list(phrog_integer.keys())],
            [i for i in list(phrog_integer.values())],
        )
    )  # shuffling the keys down by one
    phrog_integer_reverse = dict(
        zip(list(phrog_integer.values()), list(phrog_integer.keys()))
    )
    phrog_integer_reverse["unknown function"] = -1
    phrog_integer_category = dict(
        zip(
            [str(k) for k in list(category_dict.keys())],
            [phrog_integer_reverse.get(k) for k in list(category_dict.values())],
        )
    )
    phrog_integer_category["No_PHROG"] = -1

    # Create the output directory if it doesn't exist
    if not os.path.exists(out):
        os.makedirs(out)
        print(f"Directory created: {out}")
    else:
        print(f"Warning: Directory {out} already exists.")

    # read in the genbank file/files
    print("Extracting info from genbank files", flush=True)
    data = format_data.fetch_data(
        input_data, gene_categories, phrog_integer_category, maximum_genes
    )
    pickle.dump(data, open(out + "/" + prefix + ".data.pkl", "wb"))

    # filter duplicate orders and include specific genomes if specified
    if dereplicate or include_genomes:
        if dereplicate:
            print("Deduplicating repeated gene orders", flush=True)
            data = format_data.derep_data(data)
        
        if include_genomes:
            print("Filtering genomes", flush=True)
            with open(include_genomes, "r") as f:
                genomes = f.read().splitlines()
            data = {k: v for k, v in data.items() if k in genomes}
        
        pickle.dump(data, open(out + "/" + prefix + ".data.pkl", "wb"))

    if data_only:
        print("Data only flag set. Exiting now", flush=True)
        return

    else: 
        # extract fasta from the genbank files
        print("Extract fasta from genbank", flush=True)
        data_keys = list(data.keys())
        fasta_out = out + "/" + prefix + ".fasta"
        records = [data.get(k).get("sequence") for k in data_keys]
        with open(fasta_out, "w") as output_handle:
            for r in records:
                SeqIO.write(r, output_handle, "fasta")
        output_handle.close()

        # Extract the embeddings from the outputted fasta files
        print("Computing ESM embeddings", flush=True)
        print("... if step is being slow consider using GPU!")
        embeddings = format_data.extract_embeddings(fasta_out, out, model_name=model, tokens_per_batch=tokens_per_batch)

        # move on to create training and testing data
        if extra_features:
            X, y = format_data.prepare_data(
                embeddings, data, exclude_embedding=exclude_embedding
            )

        else:
            X, y = format_data.prepare_data(
                embeddings, data, extra_features=False, exclude_embedding=exclude_embedding
            )

        # save the generated data to file
        print(X)
        print(y)
        pickle.dump(X, open(out + "/" + prefix + ".X.pkl", "wb"))
        pickle.dump(y, open(out + "/" + prefix + ".y.pkl", "wb"))
        print('Data saved to file')


# Press the green button in the gutter to run the script.
if __name__ == "__main__":
    main()<|MERGE_RESOLUTION|>--- conflicted
+++ resolved
@@ -98,11 +98,7 @@
     # read in information for the phrog annotations
     # read in annotation file
     phrogs = pd.read_csv(
-<<<<<<< HEAD
         "/scratch/pawsey1018/grig0076/GitHubs/Phynteny/phynteny_utils/phrog_annotation_info/phrog_annot_v4.tsv",
-=======
-        "~/GitHubs/Phynteny/phynteny_utils/phrog_annotation_info/phrog_annot_v4.tsv",
->>>>>>> 67b645a4
         sep="\t",
     )
     category_dict = dict(zip(phrogs["phrog"], phrogs["category"]))
@@ -110,7 +106,7 @@
     # read in integer encoding of the categories - #TODO try to automate this weird step
     phrog_integer = pickle.load(
         open(
-            "/home/grig0076/GitHubs/Phynteny/phynteny_utils/phrog_annotation_info/integer_category.pkl",
+            "/scratch/pawsey1018/grig0076/GitHubs/Phynteny/phynteny_utils/phrog_annotation_info/integer_category.pkl",
             "rb",
         )
     )
