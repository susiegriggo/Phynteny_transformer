--- conflicted
+++ resolved
@@ -2550,13 +2550,6 @@
 
                 # Upate only the maksed token features 
                 result[b, idx[b], self.protein_idx:] = dropped_features
-<<<<<<< HEAD
-
-=======
-            else: 
-                logger.info(f'Not in loop')
-                logger.info(f'idx: {idx[b]}') # is this contains data and not an empty list then we have an isssue
->>>>>>> 52186e64
         return result
 
 
