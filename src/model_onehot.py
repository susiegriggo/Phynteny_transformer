--- conflicted
+++ resolved
@@ -49,11 +49,7 @@
             self.categories = [category.long() for category in categories]
             self.labels = labels  # Add labels attribute
             self.mask_token = mask_token
-<<<<<<< HEAD
             self.num_classes = num_classes # hard coded in for now
-=======
-            self.num_classes = 9 # hard coded in for now
->>>>>>> 73141289
             self.mask_portion = mask_portion
             self.shuffle_features = shuffle_features  # Add shuffle_features attribute
             self.noise_std = noise_std  # Add noise_std attribute
@@ -412,13 +408,8 @@
         # check if cuda is available 
         device = torch.device("cuda" if torch.cuda.is_available() else "cpu")
 
-<<<<<<< HEAD
         # Set the number of classes
         self.num_classes = num_classes
-=======
-        # set the number of classes 
-        self.num_classes = num_classes   
->>>>>>> 73141289
 
         # Embedding layers
         self.func_embedding = nn.Embedding(num_classes, 16).to(device)
@@ -742,19 +733,11 @@
         # Check if CUDA is available
         device = torch.device("cuda" if torch.cuda.is_available() else "cpu")
 
-<<<<<<< HEAD
-        # set the number of classes
-        self.num_classes = num_classes
-
-        # Embedding layers
-        self.func_embedding = nn.Embedding(num_classes, 16).to(device)
-=======
         # Set the number of classes
         self.num_classes = num_classes
 
         # Embedding layers
         self.func_embedding = nn.Embedding(self.num_classes, 16).to(device)
->>>>>>> 73141289
         self.strand_embedding = nn.Linear(2, 4).to(device)  # Change to linear layer
         self.length_embedding = nn.Linear(1, 8).to(device)
         self.embedding_layer = nn.Linear(input_dim, hidden_dim - 28).to(device)  # Use input_dim
@@ -802,11 +785,7 @@
         torch.Tensor: Output tensor.
         """
         x = x.float()
-<<<<<<< HEAD
         func_ids, strand_ids, gene_length, protein_embeds = x[:,:,:self.num_classes], x[:,:,self.num_classes:self.num_classes+2], x[:,:,self.num_classes+2:self.num_classes+3], x[:,:,self.num_classes+3:]
-=======
-        func_ids, strand_ids, gene_length, protein_embeds = x[:,:,:self.num_classes], x[:,:,self.num_classes:self.num_classes + 2], x[:,:,self.num_classes+2:self.num_classes+3], x[:,:,self.num_classes+3:]
->>>>>>> 73141289
         func_embeds = self.func_embedding(func_ids.argmax(-1))
         strand_embeds = self.strand_embedding(strand_ids.float())  # Change to linear layer
         length_embeds = self.length_embedding(gene_length)
@@ -1056,14 +1035,6 @@
 
         # Set the number of classes
         self.num_classes = num_classes
-<<<<<<< HEAD
-=======
-
-        # try adding some embedding layers 
-        self.func_embedding = nn.Embedding(self.num_classes, 16).to(device)
-        self.strand_embedding = nn.Linear(2, 4).to(device)  # Change to linear layer
-        self.length_embedding = nn.Linear(1,8).to(device) # linear embedding for the protein embedding
->>>>>>> 73141289
 
         # Embedding layers
         self.func_embedding = nn.Embedding(self.num_classes, 16).to(device)
