import torch
import binascii
import gzip
import random
import numpy as np
import pathlib
from Bio import SeqIO
from Bio.Seq import Seq
from Bio.SeqRecord import SeqRecord
from loguru import logger
import re
import shutil
import pickle
import os
import pandas as pd
import sys
from transformers import EsmModel, EsmTokenizer
from transformers import EsmForMaskedLM


def get_dict(dict_path):
    """
    Helper function to import dictionaries

    :param dict_path: path to the desired dictionary
    :return: loaded dictionary
    """

    with open(dict_path, "rb") as handle:
        dictionary = pickle.load(handle)
        if any(dictionary):
            logger.info(f"dictionary loaded from {dict_path}")
        else:
            logger.crtical(
                f"dictionary could not be loaded from {dict_path}. Is it empty?"
            )
    handle.close()
    return dictionary

def instantiate_dir(output_dir, force):
    """
    Generate output directory relative to whether force has been specified

    :param output_dir: path to the output directory
    :param force: boolean indicating whether to force overwrite existing directory
    """

    # remove the existing outdir on force
    if force == True:
        if os.path.isdir(output_dir) == True:
            shutil.rmtree(output_dir)

        else:
            print(
                "\n--force was specficied even though the output directory does not exist \n"
            )

    # make directory if force is not specified
    else:
        if os.path.isdir(output_dir) == True:
            sys.exit(
                "\nOutput directory already exists and force was not specified. Please specify -f or --force to overwrite the output directory. \n"
            )

    # instantiate the output directory
    os.mkdir(output_dir)



def is_gzip_file(f):
    """
    Check if a file is gzip compressed

    :param f: the file to test
    :return: True if the file is gzip compressed, else False
    """
    with open(f, "rb") as i:
        return binascii.hexlify(i.read(2)) == b"1f8b"


def get_genbank(genbank):
    """
    Convert genbank file to a dictionary and save sequences to fasta files

    :param genbank: path to a genbank file to read in
    :return: genbank file as a dictionary
    """

    # if genbank.strip()[-3:] == ".gz":
    if is_gzip_file(genbank.strip()):
        try:
            with gzip.open(genbank.strip(), "rt") as handle:
                # read genbank to a dictionary
                gb_dict = SeqIO.to_dict(SeqIO.parse(handle, "gb"))
            handle.close()
        except ValueError:
            logger.error(genbank.strip() + " is not a genbank file!")
            raise

    else:
        try:
            with open(genbank.strip(), "rt") as handle:
                # read genbank to a dictionary
                gb_dict = SeqIO.to_dict(SeqIO.parse(handle, "gb"))
            handle.close()
        except ValueError:
            logger.error(genbank.strip() + " is not a genbank file!")
            raise

    return gb_dict


def get_fasta(input_data, out_dir):
    """
    Convert genbank files listed in input_data to fasta format and save to out_dir

    :param input_data: path to a text file containing paths to genbank files
    :param out_dir: directory to save the fasta files
    """
    with open(input_data, "r", errors="replace") as file:
        genbank_files = file.readlines()

        for genbank in genbank_files:
            out_fasta = out_dir + "/" + re.split("/", genbank.strip())[-1] + ".faa"

            # if genbank.strip()[-3:] == ".gz":
            if is_gzip_file(genbank.strip()):
                try:
                    with gzip.open(genbank.strip(), "rt") as handle:
                        # read genbank to a dictionary
                        SeqIO.write(SeqIO.parse(handle, "gb"), out_fasta, "fasta")
                    handle.close()
                except ValueError:
                    logger.error(genbank.strip() + " is not a genbank file!")
                    raise

            else:
                try:
                    with open(genbank.strip(), "rt") as handle:
                        # read genbank to a dictionary
                        SeqIO.write(SeqIO.parse(handle, "gb"), out_fasta, "fasta")
                    handle.close()
                except ValueError:
                    logger.error(genbank.strip() + " is not a genbank file!")
                    raise


def phrog_to_integer(phrog_annot, phrog_integer):
    """
    Converts phrog annotation to its integer representation

    :param phrog_annot: list of phrog annotations
    :param phrog_integer: dictionary mapping phrog annotations to integers
    :return: list of integer representations of phrog annotations
    """

    return [phrog_integer.get(i) for i in phrog_annot]


def extract_features(this_phage, key):
    """
    Extract the required features and format as a dictionary

    :param this_phage: phage genome extracted from genbank file
    :param key: unique identifier for the phage
    :return: dictionary with the features for this specific phage
    """

    phage_length = len(this_phage.seq)
    this_CDS = [i for i in this_phage.features if i.type == "CDS"]  # coding sequences

    position = [
        (int(this_CDS[i].location.start), int(this_CDS[i].location.end))
        for i in range(len(this_CDS))
    ]
    sense = [
        re.split("]", str(this_CDS[i].location))[1][1] for i in range(len(this_CDS))
    ]
    protein_id = [
        this_CDS[i].qualifiers.get("protein_id") for i in range(len(this_CDS))
    ]
    protein_id = [p[0] if p is not None else None for p in protein_id]
    phrogs = [this_CDS[i].qualifiers.get("phrog") for i in range(len(this_CDS))]
    phrogs = ["No_PHROG" if i is None else i[0] for i in phrogs]

    # get sequence and replace ambiguous amino acid J with X
    sequence = [
        SeqRecord(
            Seq(this_CDS[i].qualifiers.get("translation")[0].replace("J", "X").rstrip('*')),
            id=key + "_" + str(i),
            description=key + "_" + str(i),
        )
        for i in range(len(this_CDS))
    ]

    return {
        "length": phage_length,
        "phrogs": phrogs,
        "protein_id": protein_id,
        "sense": sense,
        "position": position,
        "sequence": sequence,
    }


def encode_strand(strand):
    """
    One hot encode the direction of each gene

    :param strand: sense encoded as a vector of + and - symbols
    :return: one hot encoding as two separate numpy arrays
    """

    encode = np.array([2 if i == "+" else 1 for i in strand])

    strand_encode = np.array([1 if i == 1 else 0 for i in encode]), np.array(
        [1 if i == 2 else 0 for i in encode]
    )

    return np.array(strand_encode[0]).reshape(-1, 1), np.array(
        strand_encode[1]
    ).reshape(-1, 1)


def encode_length(gene_positions):
    """
    Extract the length of each gene so that it can be included in the embedding

    :param gene_positions: list of start and end positions of each gene
    :return: length of each gene
    """

    return np.array(
        [round(np.abs(i[1] - i[0]) / 1000, 3) for i in gene_positions]
    ).reshape(-1, 1)

def is_genbank_file(file_path): 
    """
    Check if the file is a Genbank file by looking for specific keywords in the file 

    :param file_path: path to the file to check
    :return: True if the file is a Genbank file, False otherwise
    """

    file_size = os.path.getsize(file_path)
    update_interval = file_size / 10

    with open(file_path, "r") as file: 
        bytes_read = 0
        next_update = update_interval
        for line in file: 
            bytes_read += len(line)
            if line.startswith("LOCUS") or line.startswith("ORIGIN"): 
                return True 
            if bytes_read >= next_update:
                logger.info(f"Read {bytes_read} bytes ({(bytes_read / file_size) * 100:.1f}%) from {file_path}")
                next_update += update_interval
    
    logger.info(f"{file_path} is not a Genbank file")
    return False


def fetch_data(input_data, gene_categories, phrog_integer, maximum_genes=False):
    """
    Loop to fetch training and test data

    :param input_data: path to a text file or a single genbank path
    :param gene_categories: number of gene categories which must be included
    :param phrog_integer: dictionary mapping phrog annotations to integers
    :param maximum_genes: maximum number of genes to include, default is False
    :return: curated data dictionary
    """

    training_data = {}  # dictionary to store all of the training data
    genbank_files = []

    # check if the input data is a genbank file 
    if is_genbank_file(input_data):
        logger.info("Input data is a genbank file")
        genbank_files = [input_data]    
    else:
        logger.info("Input data is a text file")
        # read in the genbank files from the input data
        with open(input_data, "r") as file:
            genbank_files = file.readlines()
    
    skipped_genomes = []

    for genbank in genbank_files:
        # convert genbank to a dictionary
        gb_dict = get_genbank(genbank)
        gb_keys = list(gb_dict.keys())

        for key in gb_keys:
            # extract the relevant features
            phage_dict = extract_features(gb_dict.get(key), key)

            # Check for CDS with more than 10,000 amino acids
            skip_genome = False
            sequences = phage_dict.get("sequence")
            for seq in sequences:
                if len(seq.seq) > 10000:
                    logger.warning(f"Genome {key} contains a CDS with more than 10,000 amino acids and will be excluded from further analysis.")
                    skip_genome = True
                    break

            if skip_genome:
                skipped_genomes.append(key)
                continue

            # integer encoding of phrog categories
            integer = phrog_to_integer(phage_dict.get("phrogs"), phrog_integer)
            phage_dict["categories"] = integer

            # evaluate the number of categories present in the phage
            categories_present = set(integer)
            if 0 in categories_present:
                categories_present.remove(0)

            if maximum_genes == False:
                if len(categories_present) >= gene_categories:
                    # update dictionary with this entry
                    g = re.split(r",|\.", re.split("/", genbank.strip())[-1])[0]

                    training_data[key] = phage_dict
                    #training_data[f"{g}_{key}"] = phage_dict
                else:
                    skipped_genomes.append(key)

            else:
                # if above the minimum number of categories are included
                if (
                    len(phage_dict.get("phrogs")) <= maximum_genes
                    and len(categories_present) >= gene_categories
                ):
                    # update dictionary with this entry
                    g = re.split(r",|\.", re.split("/", genbank.strip())[-1])[0]
                    logger.info(f"g: {g}")
                    logger.info(f"genbank.strip(): {genbank.strip()}")
                    logger.info(f're.split("/", genbank.strip())[-1]: {re.split("/", genbank.strip())[-1]}')
                    

                    training_data[key] = phage_dict
                    #training_data[f"{g}_{key}"] = phage_dict
                else:
                    skipped_genomes.append(key)

    # Log skipped genomes
    with open("skipped_genomes.txt", "w") as file:
        for genome in skipped_genomes:
            file.write(f"{genome}\n")
            logger.info(f"Skipped genome: {genome}")

    return training_data


### this code seems to batch from a fasta file better from the code later
def read_fasta(file_path):
    """
    Read sequences from a fasta file.

    :param file_path: path to the fasta file
    :return: list of headers and list of sequences
    """
    headers = []
    sequences = []
    with open(file_path, "r") as file:
        sequence = ""
        header = ""
        for line in file:
            if line.startswith(">"):
                if sequence:
                    sequences.append(sequence)
                    headers.append(header)
                    sequence = ""
                header = line[1:].strip()
            else:
                sequence += line.strip()
        if sequence:
            sequences.append(sequence)
            headers.append(header)
    return headers, sequences

def batch_sequences(sequences, tokens_per_batch, tokenizer):
    """
    Batch sequences for processing.

    :param sequences: list of sequences
    :param tokens_per_batch: maximum number of tokens per batch
    :param tokenizer: tokenizer to use for encoding sequences
    :return: list of batches
    """
    batches = []
    current_batch = []
    current_tokens = 0

    for seq in sequences:
        tokenized_seq = tokenizer(seq, return_tensors="pt", truncation=True, padding=True)
        num_tokens = tokenized_seq.input_ids.size(1)
        if current_tokens + num_tokens > tokens_per_batch:
            batches.append(current_batch)
            current_batch = []
            current_tokens = 0
        current_batch.append(seq)
        current_tokens += num_tokens

    if current_batch:
        batches.append(current_batch)

    return batches

def load_model_from_checkpoint(checkpoint_path, base_model_name, cache_dir="/path/to/your/cache/directory"):
    """
    Load a model from a specified checkpoint.

    :param checkpoint_path: Path to the checkpoint file
    :param base_model_name: Name of the base model
    :param cache_dir: Directory to use for caching models and other files
    :return: Loaded model and tokenizer
    """
    ## Set the cache directory
    #os.environ['TRANSFORMERS_CACHE'] = cache_dir

    checkpoint = torch.load(checkpoint_path, map_location="cpu", weights_only=False)
    model = EsmModel.from_pretrained(base_model_name, cache_dir=cache_dir)
    #model = EsmForMaskedLM.from_pretrained(base_model_name, cache_dir=cache_dir)
    tokenizer = EsmTokenizer.from_pretrained(base_model_name, cache_dir=cache_dir)
    new_state_dict = {k.replace("module.", ""): v for k, v in checkpoint["model_state_dict"].items()}
    model.load_state_dict(new_state_dict, strict=False)
    return model, tokenizer

def extract_embeddings(
    fasta_file,
    output_dir,
    model_name="facebook/esm2_t33_650M_UR50D",
    tokens_per_batch=4096,
    max_length=1024,
    checkpoint_path=None,
<<<<<<< HEAD
    cache_dir=None  # Update cache_dir parameter to None by default
=======
    cache_dir="cache/"  # Add cache_dir parameter
>>>>>>> 914e3757
):
    """
    Extract ESM2 embeddings using HuggingFace

    :param fasta_file: Path to the fasta file
    :param output_dir: Directory to save the embeddings
    :param model_name: Name of the base model
    :param tokens_per_batch: Maximum number of tokens per batch
    :param max_length: Maximum length of the sequences
    :param checkpoint_path: Path to the model checkpoint
    :param cache_dir: Directory to use for caching models and other files
    :return: Dictionary of embeddings
    """
    # Set the cache directory if provided
    #if cache_dir:
    #    os.environ['TRANSFORMERS_CACHE'] = cache_dir

    if checkpoint_path:
        model, tokenizer = load_model_from_checkpoint(checkpoint_path, model_name, cache_dir)
        logger.info(f"Loaded model: {model_name}")
        logger.info(f"Loaded model from checkpoint: {checkpoint_path}") 
    else:
        #tokenizer = EsmTokenizer.from_pretrained(model_name, cache_dir=cache_dir)
        tokenizer = EsmTokenizer.from_pretrained(model_name)
        model = EsmModel.from_pretrained(model_name, cache_dir=cache_dir)
        logger.info(f"Loaded model: {model_name}")
        logger.info(f"Loaded model without checkpoint")
    model.eval()

    # Move model to GPU if available
    if torch.cuda.is_available():
        model = model.cuda()
        logger.info("USING CUDA :)")
    else:
        logger.info("NO CUDA :()")

    # Read and batch the fasta file
    headers, sequences = read_fasta(fasta_file)
    batches = batch_sequences(sequences, tokens_per_batch, tokenizer)
    logger.info(f"Number of batches: {len(batches)}")

    # Make output directory
    output_path = pathlib.Path(output_dir + "/esm")
    output_path.mkdir(parents=True, exist_ok=True)

    # Dictionary to write to
    results = dict()

    # Start processing batches
    with torch.no_grad():
        for batch_idx, batch in enumerate(batches):
            logger.info(f"Processing batch {batch_idx + 1} of {len(batches)}")

            # Tokenize the batch
            inputs = tokenizer(batch, return_tensors="pt", padding=True, truncation=True, max_length=max_length)
            if torch.cuda.is_available():
                inputs = {key: val.cuda() for key, val in inputs.items()}

            # Extract embeddings
            try:
                
                if checkpoint_path is None:
                    outputs = model(**inputs)
                    token_representations = outputs.last_hidden_state
                
                else: 
                    outputs = model(**inputs, output_hidden_states=True)
                    token_representations = outputs.hidden_states[-1]
                    
                #pooled_representations = outputs.pooler_output

                # Update this to save dictionary for an entire fasta file
                for i, seq in enumerate(batch):
                    representation = token_representations[i, 1 : len(seq) - 1].mean(0)
                    #representation = pooled_representations[i]
                    header = headers.pop(0)  # Use the header as the key
                    if torch.cuda.is_available():
                        results[header] = representation.detach().cpu()
                    else:
                        results[header] = representation

            except torch.cuda.OutOfMemoryError as e:
                logger.error(f"CUDA out of memory: {e}")
                torch.cuda.empty_cache()
                raise

    torch.save(results, output_dir + "/esm/embeddings.pt")
    logger.info("Embeddings saved successfully")

    return results


def prepare_data(
    esm_vectors, genome_details, extra_features=True, exclude_embedding=False
):
    """
    Frame as a supervised learning problem

    :param esm_vectors: dictionary of ESM vectors
    :param genome_details: dictionary with genome details
    :param extra_features: boolean indicating whether to include extra features
    :param exclude_embedding: boolean indicating whether to exclude embeddings
    :return: tuple of X and y data
    """

    genomes = list(genome_details.keys())


    X = list()
    y = list()
    removed = []

    #logger.info(f'ESm vectors: {esm_vectors}')
    #logger.info(f'Esm vector keys: {esm_vectors.keys()}')

    for g in genomes:

        #logger.info(f"Processing genome {g}")   

        # get the genes in this genome
        this_genes = genome_details.get(g)

        # get the corresponding functions - this is included in the object
        # this_categories = [plm_integer.get(i) if plm_integer.get(i) is not None else -1 for i in this_genes]
        this_categories = genome_details.get(g).get("categories")

        # handle if extra features are specified separateley
        if extra_features:
            # print(genome_details.get(genome_label))
            strand1, strand2 = encode_strand(genome_details.get(g).get("sense"))

            # get the length of each gene
            gene_lengths = encode_length(genome_details.get(g).get("position"))

            # fetch the embeddings for this genome
            if exclude_embedding:
                this_vectors = [[] for i in this_genes]
            else:
                

                # extra and sort the keys with a lambda function 
                this_keys = sorted([k for k in list(esm_vectors.keys()) if f"{g}_" in k], key=lambda x: int(x.split('_')[-1]))
                this_vectors = [esm_vectors.get(k) for k in this_keys] 
                if not this_vectors:
                    removed.append(g)
                    continue
           
            # merge these columns into a numpy array
            embedding = np.hstack( #TODO change the shapping of this vectors 
                (strand1, strand2, gene_lengths, np.array(this_vectors).reshape(len(this_vectors),len(this_vectors[0])))
            )

        else:
            # merge vectors into a numpy array
            embedding = np.array(this_vectors).astype(np.float32)

        # store the info in the dataset
        X.append(torch.tensor(np.array(embedding)))
        # y.append(torch.tensor(np.array(this_categories)))
        y.append(torch.tensor(this_categories))


    # convert to dictionary inc the dictionary names
    X = dict(zip(genomes, X))
    y = dict(zip(genomes, y))

    return X, y


def prepare_y_data(genome_details):
    """
    Prepare the y data only.

    :param genome_details: dictionary with genome details
    :return: y data
    """

    genomes = list(genome_details.keys())
    y = list()

    for g in genomes:
        # get the corresponding functions - this is included in the object
        this_categories = genome_details.get(g).get("categories")

        # Replace None with -1
        this_categories = [-1 if category is None else category for category in this_categories]
        y.append(torch.tensor(this_categories))

    # convert to dictionary inc the dictionary names
    y = dict(zip(genomes, y))

    return y


def derep_data(data):
    """
    Deduplicate repeated gene orders for a phynteny dictionary

    :param data: dictionary with phynteny data
    :return: deduplicated data dictionary
    """

    # get the training keys and encodings
    keys = list(data.keys())

    # randomly shuffle the keys
    random.shuffle(keys)

    # get the cagtegories in each phage
    category_encodings = [data.get(k).get("categories") for k in keys]

    # remove duplicates in the data
    category_str = ["".join([str(j) for j in i]) for i in category_encodings]

    # get the deduplicated keys
    dedup_keys = list(dict(zip(category_str, keys)).values())

    return dict(zip(dedup_keys, [data.get(d) for d in dedup_keys]))


def instantiate_output_directory(out, force):
    """
    Instantiate the output directory

    :param out: path to the output directory
    :param force: boolean indicating whether to force overwrite existing directory
    """
    instantiate_dir(out, force)

def read_annotations_information():
    """
    Read annotations information

    :return: tuple of category_dict and phrog_integer_category
    """
    phrogs = pd.read_csv(
        "src/phrog_annotation_info/phrog_annot_v4.tsv",
        sep="\t",
    )
    category_dict = dict(zip(phrogs["phrog"], phrogs["category"]))

    phrog_integer = pickle.load(
        open(
            "phynteny_utils/integer_category.pkl", #TODO change this to a path
            "rb",
        )
    )
    phrog_integer = dict(
        zip(
            [i - 1 for i in list(phrog_integer.keys())],
            [i for i in list(phrog_integer.values())],
        )
    )
    phrog_integer_reverse = dict(
        zip(list(phrog_integer.values()), list(phrog_integer.keys()))
    )
    phrog_integer_reverse["unknown function"] = -1
    phrog_integer_category = dict(
        zip(
            [str(k) for k in list(category_dict.keys())],
            [phrog_integer_reverse.get(k) for k in list(category_dict.values())],
        )
    )
    phrog_integer_category["No_PHROG"] = -1

    return category_dict, phrog_integer_category

def read_genbank_file(infile, phrog_integer):
    """
    Read genbank file

    :param infile: path to the genbank file
    :param phrog_integer: dictionary mapping phrog annotations to integers
    :return: genbank dictionary
    """
    logger.info("Reading genbank file!")
    #gb_dict = get_genbank(infile)
    logger.info("Infile: " + infile)
    gb_dict = fetch_data(infile, 0, phrog_integer)
    if not gb_dict:
        click.echo("Error: no sequences found in genbank file")
        logger.critcal("No sequences found in genbank file. Nothing to annotate")
        sys.exit()
    logger.info("Genbank file keys")
    return gb_dict

def extract_features_and_embeddings(gb_dict, out, esm_model):
    """
    Extract features and embeddings

    :param gb_dict: dictionary with genbank data
    :param out: output directory
    :param esm_model: name of the ESM model
    :return: dictionary of extracted embeddings
    """
    logger.info('Extracting protein sequences as a fasta')
    keys = list(gb_dict.keys())

    extracted_embeddings = dict()

    for k in keys: 
   
        records = gb_dict[k].get('sequence')
        output_handle = out + '/' + k + '.faa'
        SeqIO.write(records, output_handle, "fasta")
        
        logger.info('Generating esm embeddings')
        embeddings = extract_embeddings(output_handle, out + '/' + k, model_name=esm_model)
        extracted_embeddings[k] = embeddings

    return  extracted_embeddings

def pad_sequence(y):
    """
    Pad sequences to the same length

    :param y: list of sequences
    :return: padded sequences
    """
    max_length = np.max([len(i) for i in y]) 
    src_key_padding = np.zeros((len(y), max_length)) - 2 
    for i in range(len(y)):
        src_key_padding[i][:len(y[i])] = 0 
        src_key_padding[i][torch.nonzero(y[i] == -1, as_tuple=False)] = 1
    return src_key_padding

def custom_one_hot_encode(data, num_classes=10):
    """
    Generate a one-hot encoding for the given data.

    :param data: Data tensor to encode
    :param num_classes: Number of classes to encode
    :return: One-hot encoded array
    """

    one_hot_encoded = []
    for value in data:
        if value == -1:
            one_hot_encoded.append([0] * num_classes)
        else:
            one_hot_row = [0] * num_classes
            one_hot_row[value] = 1
            one_hot_encoded.append(one_hot_row)
    return np.array(one_hot_encoded)<|MERGE_RESOLUTION|>--- conflicted
+++ resolved
@@ -436,11 +436,7 @@
     tokens_per_batch=4096,
     max_length=1024,
     checkpoint_path=None,
-<<<<<<< HEAD
-    cache_dir=None  # Update cache_dir parameter to None by default
-=======
     cache_dir="cache/"  # Add cache_dir parameter
->>>>>>> 914e3757
 ):
     """
     Extract ESM2 embeddings using HuggingFace
