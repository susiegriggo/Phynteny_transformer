import click
import pickle
import torch
import numpy as np
from torch.utils.data import DataLoader
from src import predictor, model_onehot
from loguru import logger
import os
from joblib import load
import mmap

# Parameters
PARAMETERS = {
    'model_directory': 'Directory containing the models.',
    'embeddings_path': 'Path to the embeddings file.',
    'categories_path': 'Path to the categories file.',
    'validation_categories_path': 'Path to the validation categories file.',
    'integer_category_path': 'Path to the integer category file.',
    'output_path': 'Path to save the output confidence dictionary.',
    'force': 'Overwrite output directory if it exists.',
    'batch_size': 'Batch size for processing the data.'
}

logger.info("Parameters used in the script:")
for param, desc in PARAMETERS.items():
    logger.info(f"{param}: {desc}")

@click.command()
@click.option('--models', 'model_directory', type=click.Path(exists=True), help=PARAMETERS['model_directory'])
@click.option('--X', 'embeddings_path', type=click.Path(exists=True), help=PARAMETERS['embeddings_path'])
@click.option('--y', 'categories_path', type=click.Path(exists=True), help=PARAMETERS['categories_path'])
@click.option('--y-validation', 'validation_categories_path', type=click.Path(exists=True), help=PARAMETERS['validation_categories_path'])
@click.option('--integer-categories', 'integer_category_path', type=click.Path(exists=True), help=PARAMETERS['integer_category_path'])
@click.option('-o', '--output', 'output_path', type=click.Path(), help=PARAMETERS['output_path'])
@click.option('-f', '--force', is_flag=True, help=PARAMETERS['force'])
@click.option('--batch-size', default=128, help=PARAMETERS['batch_size'])
@click.option('--input-dim', default=1280, help='Input dimension for the model.')
@click.option('--num-classes', default=9, help='Number of classes for the model.')
@click.option('--num-heads', default=4, help='Number of attention heads for the model.')
@click.option('--hidden-dim', default=256, help='Hidden dimension for the model.')
@click.option('--lstm-hidden-dim', default=512, help='LSTM hidden dimension for the model.')
@click.option('--no-lstm', is_flag=True, help='Specify if LSTM should not be used in the model.')
@click.option('--max-len', default=1500, help='Maximum length for the model.')
@click.option('--attention', type=click.Choice(['absolute', 'relative', 'circular']), default='circular', help='Type of attention mechanism to use.')
@click.option('--positional-encoding-type', type=click.Choice(['fourier', 'sinusoidal']), default='fourier', help='Type of positional encoding to use.')
@click.option('--pre-norm', is_flag=True, default=False, help='Use pre-normalization in transformer layers instead of post-normalization.')
@click.option('--output-dim', default=None, type=int, help='Output dimension for the model. Defaults to num_classes if not specified.')

def main(model_directory, embeddings_path, categories_path, validation_categories_path, integer_category_path, output_path, force, batch_size, input_dim, num_classes, num_heads, hidden_dim, lstm_hidden_dim, no_lstm, max_len, attention, positional_encoding_type, pre_norm, output_dim):
    """
    Main function to compute confidence scores.

    :param model_directory: Directory containing the models
    :param embeddings_path: Path to the embeddings file
    :param categories_path: Path to the categories file
    :param validation_categories_path: Path to the validation categories file
    :param integer_category_path: Path to the integer category file
    :param output_path: Path to save the output confidence dictionary
    :param force: Boolean indicating whether to overwrite the output directory if it exists
    :param batch_size: Batch size for processing the data
    :param input_dim: Input dimension for the model
    :param num_classes: Number of classes for the model
    :param num_heads: Number of attention heads for the model
    :param hidden_dim: Hidden dimension for the model
    :param lstm_hidden_dim: LSTM hidden dimension for the model
    :param no_lstm: Specify if LSTM should not be used in the model
    :param max_len: Maximum length for the model
    :param attention: Type of attention mechanism (absolute, relative, or circular)
    :param positional_encoding_type: Type of positional encoding (fourier or sinusoidal)
    :param pre_norm: Use pre-normalization in transformer layers
    :param output_dim: Output dimension for the model
    """
    use_lstm = not no_lstm
    # Use num_classes as output_dim if not specified
    if output_dim is None:
        output_dim = num_classes

    if os.path.exists(output_path) and not force:
        logger.error(f"Output directory already exists: {output_path}. Use --force to overwrite.")
        return

    device = 'cuda' if torch.cuda.is_available() else 'cpu'
    logger.info("Starting the computation of confidence scores.")
    if device == 'cuda':
        logger.info("Using GPU for computation.")
    else:
        logger.info("Using CPU for computation.")
    
    embeddings, categories, validation_categories, phrog_integer = load_data(embeddings_path, categories_path, validation_categories_path, integer_category_path)
    
    # Setting fixed values for dropout-related parameters that we don't need as CLI arguments
    dropout = 0.0  # Always 0 for inference
    protein_dropout_rate = 0.0  # Always 0 for inference
    progressive_dropout = False  # Always False for inference
    initial_dropout_rate = 0.0  # Not used for inference
    final_dropout_rate = 0.0  # Not used for inference
    
    p = create_predictor(model_directory, device, input_dim, num_classes, num_heads, hidden_dim, lstm_hidden_dim, dropout, use_lstm, max_len, protein_dropout_rate, 
                         attention, positional_encoding_type, pre_norm, progressive_dropout, initial_dropout_rate, final_dropout_rate, output_dim)
    logger.info(f'Predictor models: {p.models}')
    logger.info("Creating the dataset and dataloader.")
    conf_dataset_loader = create_dataloader(embeddings, categories, validation_categories, batch_size)
    logger.info("Processing batches.")
    all_probs, all_categories, all_labels = process_batches(p, conf_dataset_loader, device)
    c_dict = compute_confidence_dict(all_categories, all_labels, all_probs, phrog_integer)
    save_confidence_dict(c_dict, output_path)
    logger.info("Finished the computation of confidence scores.")


def load_data(embeddings_path, categories_path, validation_categories_path, integer_category_path):
    """
    Load embeddings and categories.

    :param embeddings_path: Path to the embeddings file
    :param categories_path: Path to the categories file
    :param validation_categories_path: Path to the validation categories file
    :param integer_category_path: Path to the integer category file
    :return: Tuple of embeddings, categories, validation categories, and phrog integer dictionary
    """
    logger.info("Loading embeddings and categories.")
    
    # Use memory mapping to load embeddings
    with open(embeddings_path, 'rb') as f:
        mmapped_file = mmap.mmap(f.fileno(), 0, access=mmap.ACCESS_READ)
        embeddings = pickle.load(mmapped_file)
    
    categories = load(categories_path)
    validation_categories = load(validation_categories_path)
    phrog_integer = load(integer_category_path)

    phrog_integer = dict(
        zip(
            [i - 1 for i in list(phrog_integer.keys())],
            [i for i in list(phrog_integer.values())],
        )
    )
    return embeddings, categories, validation_categories, phrog_integer


def create_predictor(model_directory, device, input_dim, num_classes, num_heads, hidden_dim, lstm_hidden_dim, dropout, use_lstm, max_len, protein_dropout_rate=0.0, 
                    attention='circular', positional_encoding_type='fourier', pre_norm=False, progressive_dropout=False, initial_dropout_rate=1.0, final_dropout_rate=0.4, output_dim=None):
    """
    Create the predictor object.

    :param model_directory: Directory containing the models
    :param device: Device to use for computation (cpu or cuda)
    :param input_dim: Input dimension for the model
    :param num_classes: Number of classes for the model
    :param num_heads: Number of attention heads for the model
    :param hidden_dim: Hidden dimension for the model
    :param lstm_hidden_dim: LSTM hidden dimension for the model
    :param dropout: Dropout rate for the model
    :param use_lstm: Whether to use LSTM in the model
    :param max_len: Maximum length for the model
    :param protein_dropout_rate: Dropout rate for protein features
    :param attention: Type of attention mechanism (absolute, relative, or circular)
    :param positional_encoding_type: Type of positional encoding (fourier or sinusoidal)
    :param pre_norm: Use pre-normalization in transformer layers
    :param progressive_dropout: Enable progressive dropout for protein features
    :param initial_dropout_rate: Initial dropout rate when using progressive dropout
    :param final_dropout_rate: Final dropout rate when using progressive dropout
    :param output_dim: Output dimension for the model
    :return: Predictor object
    """
    logger.info("Creating the predictor object.")
    p = predictor.Predictor(device=device)
    
    # Set output_dim to num_classes if not specified
    if output_dim is None:
        output_dim = num_classes
    
    # Set all dropout-related parameters to 0 for inference
    logger.info("Setting all dropout rates to 0 for inference")
    inference_dropout = 0.0
    inference_protein_dropout_rate = 0.0
    
<<<<<<< HEAD
=======
    # Log the model parameters being used
    logger.info(f"Model parameters: input_dim={input_dim}, num_classes={num_classes}, num_heads={num_heads}, "
                f"hidden_dim={hidden_dim}, lstm_hidden_dim={lstm_hidden_dim}, dropout={inference_dropout}, "
                f"use_lstm={use_lstm}, max_len={max_len}, protein_dropout_rate={inference_protein_dropout_rate}, "
                f"attention={attention}, positional_encoding_type={positional_encoding_type}, pre_norm={pre_norm}, "
                f"output_dim={output_dim}")
    
>>>>>>> 52186e64
    # Read models with updated parameters
    p.read_models_from_directory(
        model_directory, 
        input_dim, 
        num_classes, 
        num_heads, 
        hidden_dim, 
        lstm_hidden_dim, 
        dropout=inference_dropout,  # Set to 0 for inference
        use_lstm=use_lstm, 
        max_len=max_len, 
        protein_dropout_rate=inference_protein_dropout_rate,  # Set to 0 for inference
        attention=attention,
        positional_encoding_type=positional_encoding_type,
        pre_norm=pre_norm,
        progressive_dropout=False,  # Disable progressive dropout for inference
        initial_dropout_rate=0.0,   # Not used but set to 0 for clarity
        final_dropout_rate=0.0,     # Not used but set to 0 for clarity
        output_dim=output_dim
    )
    
    logger.info(f"Loaded models: {len(p.models)} models loaded.")
    return p


def create_dataloader(embeddings, categories, validation_categories, batch_size=64):
    """
    Create the dataset and dataloader.

    :param embeddings: Dictionary of embeddings
    :param categories: Dictionary of categories
    :param validation_categories: Dictionary of validation categories
    :param batch_size: Batch size for processing the data
    :return: DataLoader object
    """
    logger.info("Creating the dataset and dataloader.")
    
    # only include data that occurs in both sets 
    logger.info("Removing categories not in validation set.")
    include_keys = list(set(categories.keys()).intersection(set(validation_categories.keys())))
    validation_categories = dict(zip(include_keys, [validation_categories.get(k) for k in include_keys]))
    categories = dict(zip(include_keys, [categories.get(k) for k in include_keys]))
    embeddings = dict(zip(include_keys, [embeddings.get(k) for k in include_keys]))
    
    # create the dataset
    conf_dataset = model_onehot.EmbeddingDataset(
        list(embeddings.values()), list(categories.values()), list(categories.keys()), mask_portion=0)
    
    # set the validation set
    logger.info("Setting the validation set.")
    conf_dataset.set_validation(list(validation_categories.values()))
    conf_dataset_loader = DataLoader(conf_dataset, batch_size=batch_size, collate_fn=model_onehot.collate_fn)  # Added num_workers for parallel data loading
    return conf_dataset_loader


def process_batches(p, conf_dataset_loader, device):
    """
    Process batches to compute probabilities and categories.

    :param p: Predictor object
    :param conf_dataset_loader: DataLoader object for the dataset
    :param device: Device to use for computation (cpu or cuda)
    :return: Tuple of all probabilities, all categories, and all labels
    """
    logger.info("Processing batches.")
    all_probs = []
    all_categories = []
    batches = 0

    total_batches = len(conf_dataset_loader)
    logger.info(f"Total number of batches to process: {total_batches}")

    # Initialize dictionaries to count the number of each category that gets masked and predicted
    masked_category_counts = {i: 0 for i in range(p.models[0].num_classes)}
    predicted_category_counts = {i: 0 for i in range(p.models[0].num_classes)}

    for embeddings, categories, masks, idx in conf_dataset_loader:
        embeddings = embeddings.to(device)
        masks = masks.to(device)
        src_key_padding_mask = (masks != -2).to(device)

        phynteny_scores = p.predict_batch(embeddings, src_key_padding_mask)

        batch_size = len(idx)
        

        for m in range(batch_size):
            try:
                scores_at_idx = torch.tensor(phynteny_scores[m][idx[m]]).to(device)
                if len(scores_at_idx.shape) == 1:
                    scores_at_idx = scores_at_idx.reshape(1, -1)
                all_probs.append(scores_at_idx.cpu().numpy())
                all_categories.append(categories[m][idx[m]].cpu())

                # Update masked category counts
                for cat in categories[m][idx[m]].tolist():
                    masked_category_counts[cat] += 1

                # Update predicted category counts
                predicted_category = np.argmax(scores_at_idx.cpu().numpy(), axis=1)
                for cat in predicted_category:
                    predicted_category_counts[cat] += 1

            except KeyError as e:
                logger.error(f"KeyError: {e} - phynteny_scores[{m}] or idx[{m}] might be invalid.")
                logger.error(f"phynteny_scores[{m}]: {phynteny_scores[m]}")
                logger.error(f"idx[{m}]: {idx[m]}")
                raise e
        batches += 1
        if batches % 100 == 0:
            logger.info(f"Processed {batches} batches...")
            # Log the number of each category that gets masked and predicted
            logger.info(f"Masked category counts: {masked_category_counts}")
            logger.info(f"Predicted category counts: {predicted_category_counts}")

    all_categories = [t for t in all_categories if t.numel() > 0]
    all_categories = torch.cat(all_categories).tolist()
    all_probs = [arr for arr in all_probs if arr.size > 0]
    all_probs = [row for row in np.vstack(all_probs)]
    all_labels = [np.argmax(p) for p in all_probs]

    all_categories = np.array(all_categories)
    all_probs = np.array(all_probs)
    all_labels = np.array(all_labels)

    # Log the number of each category that gets masked and predicted
    logger.info(f"Masked category counts: {masked_category_counts}")
    logger.info(f"Predicted category counts: {predicted_category_counts}")

    return all_probs, all_categories, all_labels


def compute_confidence_dict(all_categories, all_labels, all_probs, phrog_integer):
    """
    Compute the confidence dictionary.

    :param all_categories: List of all categories
    :param all_labels: List of all labels
    :param all_probs: List of all probabilities
    :param phrog_integer: Dictionary mapping phrog annotations to integers
    :return: Confidence dictionary
    """
    logger.info("Computing the confidence dictionary.")
    logger.info(f"all_categories shape: {all_categories.shape}")
    logger.info(f"all_labels shape: {all_labels.shape}")
    logger.info(f"all_probs shape: {all_probs.shape}")
    bandwidth = np.arange(0, 5, 0.05)[1:]
    c_dict = predictor.build_confidence_dict(all_categories, all_labels, all_probs, bandwidth, phrog_integer)
    return c_dict


def save_confidence_dict(c_dict, output_path):
    """
    Save the confidence dictionary.

    :param c_dict: Confidence dictionary
    :param output_path: Path to save the confidence dictionary
    """
    logger.info("Saving the confidence dictionary.")
    with open(output_path, 'wb') as f:
        pickle.dump(c_dict, f)


if __name__ == '__main__':
    main()<|MERGE_RESOLUTION|>--- conflicted
+++ resolved
@@ -174,8 +174,6 @@
     inference_dropout = 0.0
     inference_protein_dropout_rate = 0.0
     
-<<<<<<< HEAD
-=======
     # Log the model parameters being used
     logger.info(f"Model parameters: input_dim={input_dim}, num_classes={num_classes}, num_heads={num_heads}, "
                 f"hidden_dim={hidden_dim}, lstm_hidden_dim={lstm_hidden_dim}, dropout={inference_dropout}, "
@@ -183,7 +181,6 @@
                 f"attention={attention}, positional_encoding_type={positional_encoding_type}, pre_norm={pre_norm}, "
                 f"output_dim={output_dim}")
     
->>>>>>> 52186e64
     # Read models with updated parameters
     p.read_models_from_directory(
         model_directory, 
